--- conflicted
+++ resolved
@@ -623,13 +623,15 @@
 "'{path}' виявлено як двійковий файл або його розширення позначено таким, що "
 "не коментується; пошук інформації у його вмісті для REUSE не виконується."
 
-<<<<<<< HEAD
-#: src/reuse/project.py:292
-#, fuzzy, python-brace-format
-=======
+#: src/reuse/project.py:279
+#, python-brace-format
+msgid ""
+"'{path}' holds an SPDX expression that cannot be parsed, skipping the file"
+msgstr ""
+"'{path}' містить вираз SPDX, який неможливо проаналізувати, пропуск файлу"
+
 #: src/reuse/project.py:288
 #, python-brace-format
->>>>>>> 9f0dfe9d
 msgid ""
 "Copyright and licensing information for '{original_path}' has been found in "
 "both '{path}' and in the DEP5 file located at '{dep5_path}'. The information "
