--- conflicted
+++ resolved
@@ -18,11 +18,7 @@
     __version__ = get_distribution(__name__).version
 except DistributionNotFound:
     # package is not installed
-<<<<<<< HEAD
-    __version__ = "1.1.1"
-=======
     __version__ = "1.1.2"
->>>>>>> 86f057b6
 
 __author__ = "Carmen Bianca Bakker"
 __email__ = "carmenbianca@fsfe.org"
